use std::sync::Arc;

use anyhow::Context;
use common::dodeca::Vertex;
use common::node::VoxelData;
use common::proto::{BlockUpdate, Inventory, SerializedVoxelData};
use common::world::Material;
use common::{node::ChunkId, GraphEntities};
use fxhash::{FxHashMap, FxHashSet};
use hecs::{DynamicBundle, Entity, EntityBuilder};
use rand::rngs::SmallRng;
use rand::{Rng, SeedableRng};
use save::ComponentType;
use tracing::{error, error_span, info, trace};

use common::{
    character_controller, dodeca,
    graph::{Graph, NodeId},
    math,
    node::{populate_fresh_nodes, Chunk},
    proto::{
        Blinker, Character, CharacterInput, CharacterState, ClientHello, Command, Component,
        FreshNode, Position, Spawns, StateDelta,
    },
    traversal::{ensure_nearby, nearby_nodes},
    worldgen::ChunkParams,
    EntityId, SimConfig, Step,
};

use crate::postcard_helpers::{self, SaveEntity};

pub struct Sim {
    cfg: Arc<SimConfig>,
    rng: SmallRng,
    step: Step,
    entity_ids: FxHashMap<EntityId, Entity>,
    world: hecs::World,
    graph: Graph,
    /// Voxel data that has been fetched from a savefile but not yet introduced to the graph
    preloaded_voxel_data: FxHashMap<ChunkId, VoxelData>,
    accumulated_changes: AccumulatedChanges,
    graph_entities: GraphEntities,
    /// All nodes that have entity-related information yet to be saved
    dirty_nodes: FxHashSet<NodeId>,
    /// All nodes that have voxel-related information yet to be saved
    dirty_voxel_nodes: FxHashSet<NodeId>,
    /// All chunks that have ever had any block updates applied to them and can no longer be regenerated with worldgen
    modified_chunks: FxHashSet<ChunkId>,
}

impl Sim {
    pub fn new(cfg: Arc<SimConfig>, save: &save::Save) -> Self {
        let mut result = Self {
            rng: SmallRng::from_entropy(),
            step: 0,
            entity_ids: FxHashMap::default(),
            world: hecs::World::new(),
            graph: Graph::new(cfg.chunk_size),
            preloaded_voxel_data: FxHashMap::default(),
            accumulated_changes: AccumulatedChanges::default(),
            graph_entities: GraphEntities::new(),
            dirty_nodes: FxHashSet::default(),
            dirty_voxel_nodes: FxHashSet::default(),
            modified_chunks: FxHashSet::default(),
            cfg,
        };

        result
            .load_all_voxels(save)
            .expect("save file must be of a valid format");
        result
    }

    pub fn save(&mut self, save: &mut save::Save) -> Result<(), save::DbError> {
        fn path_from_origin(graph: &Graph, mut node: NodeId) -> Vec<u32> {
            let mut result = Vec::new();
            while let Some(parent) = graph.parent(node) {
                result.push(parent as u32);
                node = graph.neighbor(node, parent).unwrap();
            }
            result.reverse();
            result
        }

        let mut tx = save.write()?;
        let mut writer = tx.get()?;
        for (_, (pos, ch)) in self.world.query::<(&Position, &Character)>().iter() {
            writer.put_character(
                &ch.name,
                &save::Character {
                    path: path_from_origin(&self.graph, pos.node),
                },
            )?;
        }

        let dirty_nodes = self.dirty_nodes.drain().collect::<Vec<_>>();
        let dirty_voxel_nodes = self.dirty_voxel_nodes.drain().collect::<Vec<_>>();
        for node in dirty_nodes {
            let entities = self.snapshot_node(node);
            writer.put_entity_node(self.graph.hash_of(node), &entities)?;
        }
        for node in dirty_voxel_nodes {
            let voxels = self.snapshot_voxel_node(node);
            writer.put_voxel_node(self.graph.hash_of(node), &voxels)?;
        }

        drop(writer);
        tx.commit()?;
        Ok(())
    }

    fn load_all_voxels(&mut self, save: &save::Save) -> anyhow::Result<()> {
        let mut read = save.read()?;
        for node_hash in read.get_all_voxel_node_ids()? {
            let Some(voxel_node) = read.get_voxel_node(node_hash)? else {
                continue;
            };
            for chunk in voxel_node.chunks {
                let voxels = SerializedVoxelData {
                    inner: chunk.voxels,
                };
                let vertex = Vertex::iter()
                    .nth(chunk.vertex as usize)
                    .context("deserializing vertex ID")?;
                self.preloaded_voxel_data.insert(
                    ChunkId::new(self.graph.from_hash(node_hash), vertex),
                    VoxelData::deserialize(&voxels, self.cfg.chunk_size)
                        .context("deserializing voxel data")?,
                );
            }
        }
        Ok(())
    }

    fn snapshot_node(&self, node: NodeId) -> save::EntityNode {
        let mut entities = Vec::new();
        for &entity in self.graph_entities.get(node) {
            let Ok(entity) = self.world.entity(entity) else {
                error!("stale graph entity {:?}", entity);
                continue;
            };
            let Some(id) = entity.get::<&EntityId>() else {
                continue;
            };
            let mut components = Vec::new();
            if let Some(pos) = entity.get::<&Position>() {
                components.push((
                    ComponentType::Position as u64,
                    postcard::to_stdvec(pos.local.as_ref()).unwrap(),
                ));
            }
            if let Some(ch) = entity.get::<&Character>() {
                components.push((ComponentType::Name as u64, ch.name.as_bytes().into()));
            }
            let mut repr = Vec::new();
            postcard_helpers::serialize(
                &SaveEntity {
                    entity: id.to_bits().to_le_bytes(),
                    components,
                },
                &mut repr,
            )
            .unwrap();
            entities.push(repr);
        }

        save::EntityNode { entities }
    }

    fn snapshot_voxel_node(&self, node: NodeId) -> save::VoxelNode {
        let mut chunks = vec![];
        let node_data = self.graph.get(node).as_ref().unwrap();
        for vertex in Vertex::iter() {
            if !self.modified_chunks.contains(&ChunkId::new(node, vertex)) {
                continue;
            }
            let Chunk::Populated { ref voxels, .. } = node_data.chunks[vertex] else {
                panic!("Unknown chunk listed as modified");
            };
            chunks.push(save::Chunk {
                vertex: vertex as u32,
                voxels: voxels.serialize(self.cfg.chunk_size).inner,
            })
        }
        save::VoxelNode { chunks }
    }

    pub fn spawn_character(&mut self, hello: ClientHello) -> (EntityId, Entity) {
        let position = Position {
            node: NodeId::ROOT,
            local: math::translate_along(&(na::Vector3::y() * 1.4)),
        };
        let character = Character {
            name: hello.name,
            state: CharacterState {
                orientation: na::one(),
                velocity: na::Vector3::zeros(),
                on_ground: false,
            },
        };
        let inventory = Inventory { contents: vec![] };
        let initial_input = CharacterInput {
            movement: na::Vector3::zeros(),
            jump: false,
            no_clip: true,
            debug_spawn_blinker: false,
            block_update: None,
        };
        self.spawn((position, character, inventory, initial_input))
    }

    fn spawn(&mut self, bundle: impl DynamicBundle) -> (EntityId, Entity) {
        let id = self.new_id();
        let mut entity_builder = EntityBuilder::new();
        entity_builder.add(id);
        entity_builder.add_bundle(bundle);
        let entity = self.world.spawn(entity_builder.build());

        if let Ok(position) = self.world.get::<&Position>(entity) {
            self.graph_entities.insert(position.node, entity);
            self.dirty_nodes.insert(position.node);
        }

        if let Ok(character) = self.world.get::<&Character>(entity) {
            info!(%id, name = %character.name, "spawning character");
        }

        self.entity_ids.insert(id, entity);
        self.accumulated_changes.spawns.push(entity);

        (id, entity)
    }

    pub fn command(
        &mut self,
        entity: Entity,
        command: Command,
    ) -> Result<(), hecs::ComponentError> {
        let mut input = self.world.get::<&mut CharacterInput>(entity)?;
        *input = command.character_input;
        let mut ch = self.world.get::<&mut Character>(entity)?;
        ch.state.orientation = command.orientation;
        Ok(())
    }

    pub fn destroy(&mut self, entity: Entity) {
        let id = *self.world.get::<&EntityId>(entity).unwrap();
        self.entity_ids.remove(&id);
        if let Ok(position) = self.world.get::<&Position>(entity) {
            self.graph_entities.remove(position.node, entity);
        }
        self.world.despawn(entity).unwrap();
        self.accumulated_changes.despawns.push(id);
    }

    /// Collect information about all entities, for transmission to new clients
    pub fn snapshot(&self) -> Spawns {
        let mut spawns = Spawns {
            step: self.step,
            spawns: Vec::new(),
            despawns: Vec::new(),
            nodes: self
                .graph
                .tree()
                .map(|(side, parent)| FreshNode { side, parent })
                .collect(),
            block_updates: Vec::new(),
            voxel_data: Vec::new(),
            inventory_additions: Vec::new(),
            inventory_removals: Vec::new(),
        };
        for (entity, &id) in &mut self.world.query::<&EntityId>() {
            spawns.spawns.push((id, dump_entity(&self.world, entity)));
        }
        for &chunk_id in self.modified_chunks.iter() {
            let voxels =
                match self.graph.get(chunk_id.node).as_ref().unwrap().chunks[chunk_id.vertex] {
                    Chunk::Populated { ref voxels, .. } => voxels,
                    _ => panic!("ungenerated chunk is marked as modified"),
                };

            spawns
                .voxel_data
                .push((chunk_id, voxels.serialize(self.cfg.chunk_size)));
        }
        spawns
    }

    pub fn step(&mut self) -> (Option<Spawns>, StateDelta) {
        let span = error_span!("step", step = self.step);
        let _guard = span.enter();

<<<<<<< HEAD
        for (_entity, blinker) in self.world.query::<&mut Blinker>().iter() {
            blinker.on = !blinker.on;

            if blinker.on {
                tracing::info!("Blinked ON");
            } else {
                tracing::info!("Blinked OFF");
            }
        }

        let mut pending_block_updates: Vec<BlockUpdate> = vec![];

=======
>>>>>>> b95f6939
        // Extend graph structure
        for (_, (position, _)) in self.world.query::<(&mut Position, &mut Character)>().iter() {
            ensure_nearby(&mut self.graph, position, self.cfg.view_distance);
        }

        self.accumulated_changes.fresh_nodes = self.graph.fresh().to_vec();
        populate_fresh_nodes(&mut self.graph);

        for fresh_node in self.accumulated_changes.fresh_nodes.iter().copied() {
            for vertex in Vertex::iter() {
                let chunk = ChunkId::new(fresh_node, vertex);
                if let Some(voxel_data) = self.preloaded_voxel_data.remove(&chunk) {
                    self.accumulated_changes
                        .fresh_voxel_data
                        .push((chunk, voxel_data.serialize(self.cfg.chunk_size)));
                    self.modified_chunks.insert(chunk);
                    self.graph.populate_chunk(chunk, voxel_data)
                }
            }
        }

        // We want to load all chunks that a player can interact with in a single step, so chunk_generation_distance
        // is set up to cover that distance.
        let chunk_generation_distance = dodeca::BOUNDING_SPHERE_RADIUS
            + self.cfg.character.character_radius
            + self.cfg.character.speed_cap * self.cfg.step_interval.as_secs_f32()
            + self.cfg.character.ground_distance_tolerance
            + self.cfg.character.block_reach
            + 0.001;

        // Load all chunks around entities corresponding to clients, which correspond to entities
        // with a "Character" component.
        for (_, (position, _)) in self.world.query::<(&Position, &Character)>().iter() {
            let nodes = nearby_nodes(&self.graph, position, chunk_generation_distance);
            for &(node, _) in &nodes {
                for vertex in dodeca::Vertex::iter() {
                    let chunk = ChunkId::new(node, vertex);
                    if let Chunk::Fresh = self
                        .graph
                        .get_chunk(chunk)
                        .expect("all nodes must be populated before loading their chunks")
                    {
                        if let Some(params) =
                            ChunkParams::new(self.cfg.chunk_size, &self.graph, chunk)
                        {
                            self.graph.populate_chunk(chunk, params.generate_voxels());
                        }
                    }
                }
            }
        }

<<<<<<< HEAD
        let mut pending_blinker_spawns: Vec<(Position, Blinker)> = Vec::new();
=======
        let mut pending_block_updates: Vec<(Entity, BlockUpdate)> = vec![];
>>>>>>> b95f6939

        // Simulate
        for (entity, (position, character, input)) in self
            .world
            .query::<(&mut Position, &mut Character, &CharacterInput)>()
            .iter()
        {
            let prev_node = position.node;
            if input.debug_spawn_blinker {
                let blinker: Blinker = Blinker { on: false };
                pending_blinker_spawns.push((*position, blinker));
            }
            character_controller::run_character_step(
                &self.cfg,
                &self.graph,
                position,
                &mut character.state.velocity,
                &mut character.state.on_ground,
                input,
                self.cfg.step_interval.as_secs_f32(),
            );
            if let Some(block_update) = input.block_update.clone() {
                pending_block_updates.push((entity, block_update));
            }
            if prev_node != position.node {
                self.dirty_nodes.insert(prev_node);
                self.graph_entities.remove(prev_node, entity);
                self.graph_entities.insert(position.node, entity);
            }
            self.dirty_nodes.insert(position.node);
        }

<<<<<<< HEAD
        for (position, blinker) in pending_blinker_spawns {
            let id = self.new_id();
            let entity = self.world.spawn((id, position, blinker));
            self.graph_entities.insert(position.node, entity);
            self.entity_ids.insert(id, entity);
            self.spawns.push(entity);
            self.dirty_nodes.insert(position.node);
        }

        let mut accepted_block_updates: Vec<BlockUpdate> = vec![];

        for block_update in pending_block_updates.into_iter() {
            if !self.graph.update_block(&block_update) {
                tracing::warn!("Block update received from ungenerated chunk");
            }
            self.modified_chunks.insert(block_update.chunk_id);
            self.dirty_voxel_nodes.insert(block_update.chunk_id.node);
            accepted_block_updates.push(block_update);
        }

        // Capture state changes for broadcast to clients
        let mut spawns = Vec::with_capacity(self.spawns.len());
        for entity in self.spawns.drain(..) {
=======
        for (entity, block_update) in pending_block_updates {
>>>>>>> b95f6939
            let id = *self.world.get::<&EntityId>(entity).unwrap();
            self.attempt_block_update(id, block_update);
        }

        let spawns = std::mem::take(&mut self.accumulated_changes).into_spawns(
            self.step,
            &self.world,
            &self.graph,
        );

        // TODO: Omit unchanged (e.g. freshly spawned) entities (dirty flag?)
        let delta = StateDelta {
            latest_input: 0, // To be filled in by the caller
            step: self.step,
            positions: self
                .world
                .query::<(&EntityId, &Position)>()
                .iter()
                .map(|(_, (&id, &position))| (id, position))
                .collect(),
            character_states: self
                .world
                .query::<(&EntityId, &Character)>()
                .iter()
                .map(|(_, (&id, ch))| (id, ch.state.clone()))
                .collect(),
            blinker_states: self
                .world
                .query::<(&EntityId, &Blinker)>()
                .iter()
                .map(|(_, (&id, blinker))| (id, blinker.clone()))
                .collect(),
        };

        self.step += 1;
        (spawns, delta)
    }

    fn new_id(&mut self) -> EntityId {
        loop {
            let id = self.rng.gen();
            if !self.entity_ids.contains_key(&id) {
                return id;
            }
        }
    }

    /// Add the given entity to the given inventory
    fn add_to_inventory(&mut self, inventory_id: EntityId, entity_id: EntityId) {
        let mut inventory = self
            .world
            .get::<&mut Inventory>(*self.entity_ids.get(&inventory_id).unwrap())
            .unwrap();
        inventory.contents.push(entity_id);
        self.accumulated_changes
            .inventory_additions
            .push((inventory_id, entity_id));
    }

    /// Remove the given entity from the given inventory. Note that this does not destroy the entity.
    /// Returns whether the item was in the inventory to begin with.
    fn remove_from_inventory(&mut self, inventory_id: EntityId, entity_id: EntityId) -> bool {
        let mut inventory = self
            .world
            .get::<&mut Inventory>(*self.entity_ids.get(&inventory_id).unwrap())
            .unwrap();
        let Some(position) = inventory.contents.iter().position(|&e| e == entity_id) else {
            return false;
        };
        inventory.contents.remove(position);
        self.accumulated_changes
            .inventory_removals
            .push((inventory_id, entity_id));
        true
    }

    /// Executes the requested block update if the subject is able to do so and
    /// leaves the state of the world unchanged otherwise
    fn attempt_block_update(&mut self, subject: EntityId, block_update: BlockUpdate) {
        let Some(old_material) = self
            .graph
            .get_material(block_update.chunk_id, block_update.coords)
        else {
            tracing::warn!("Block update received from ungenerated chunk");
            return;
        };
        if self.cfg.gameplay_enabled {
            if block_update.new_material != Material::Void {
                let Some(consumed_entity_id) = block_update.consumed_entity else {
                    tracing::warn!("Tried to place block without consuming any entities");
                    return;
                };
                let Some(&consumed_entity) = self.entity_ids.get(&consumed_entity_id) else {
                    tracing::warn!("Tried to consume an unknown entity ID");
                    return;
                };
                if !self
                    .world
                    .get::<&Material>(consumed_entity)
                    .is_ok_and(|m| *m == block_update.new_material)
                {
                    tracing::warn!("Tried to consume wrong material");
                    return;
                }
                if !self.remove_from_inventory(subject, consumed_entity_id) {
                    tracing::warn!("Tried to consume entity not in player inventory");
                    return;
                }
                self.destroy(consumed_entity);
            }
            if old_material != Material::Void {
                let (produced_entity, _) = self.spawn((old_material,));
                self.add_to_inventory(subject, produced_entity);
            }
        }
        assert!(self.graph.update_block(&block_update));
        self.modified_chunks.insert(block_update.chunk_id);
        self.dirty_voxel_nodes.insert(block_update.chunk_id.node);
        self.accumulated_changes.block_updates.push(block_update);
    }
}

fn dump_entity(world: &hecs::World, entity: Entity) -> Vec<Component> {
    let mut components = Vec::new();
    if let Ok(x) = world.get::<&Position>(entity) {
        components.push(Component::Position(*x));
    }
    if let Ok(x) = world.get::<&Character>(entity) {
        components.push(Component::Character((*x).clone()));
    }
<<<<<<< HEAD
    if let Ok(x) = world.get::<&Blinker>(entity) {
        components.push(Component::Blinker((*x).clone()));
=======
    if let Ok(x) = world.get::<&Inventory>(entity) {
        components.push(Component::Inventory((*x).clone()));
    }
    if let Ok(x) = world.get::<&Material>(entity) {
        components.push(Component::Material(*x));
>>>>>>> b95f6939
    }
    components
}

/// Stores changes that the server has canonically done but hasn't yet broadcast to clients
#[derive(Default)]
struct AccumulatedChanges {
    /// Entities that have been spawned since the last broadcast
    spawns: Vec<Entity>,

    /// Entities that have been despawned since the last broadcast
    despawns: Vec<EntityId>,

    /// Block updates that have been applied to the world since the last broadcast
    block_updates: Vec<BlockUpdate>,

    /// Entities that have been added to an inventory since the last broadcast, where `(a, b)`` represents
    /// entity `b`` being added to inventory `a``
    inventory_additions: Vec<(EntityId, EntityId)>,

    /// Entities that have been removed from an inventory since the last broadcast, where `(a, b)`` represents
    /// entity `b`` being removed from inventory `a``
    inventory_removals: Vec<(EntityId, EntityId)>,

    /// Nodes that have been added to the graph since the last broadcast
    fresh_nodes: Vec<NodeId>,

    /// Voxel data from `fresh_nodes` that needs to be broadcast to clients due to not exactly matching what
    /// world generation would return. This is needed to support `preloaded_voxel_data`
    fresh_voxel_data: Vec<(ChunkId, SerializedVoxelData)>,
}

impl AccumulatedChanges {
    fn is_empty(&self) -> bool {
        self.spawns.is_empty()
            && self.despawns.is_empty()
            && self.block_updates.is_empty()
            && self.inventory_additions.is_empty()
            && self.inventory_removals.is_empty()
            && self.fresh_nodes.is_empty()
            && self.fresh_voxel_data.is_empty()
    }

    /// Convert state changes for broadcast to clients
    fn into_spawns(self, step: Step, world: &hecs::World, graph: &Graph) -> Option<Spawns> {
        if self.is_empty() {
            return None;
        }

        let mut spawns = Vec::with_capacity(self.spawns.len());
        for entity in self.spawns {
            let id = *world.get::<&EntityId>(entity).unwrap();
            spawns.push((id, dump_entity(world, entity)));
        }

        if !self.fresh_nodes.is_empty() {
            trace!(count = self.fresh_nodes.len(), "broadcasting fresh nodes");
        }

        Some(Spawns {
            step,
            spawns,
            despawns: self.despawns,
            nodes: self
                .fresh_nodes
                .iter()
                .filter_map(|&id| {
                    let side = graph.parent(id)?;
                    Some(FreshNode {
                        side,
                        parent: graph.neighbor(id, side).unwrap(),
                    })
                })
                .collect(),
            block_updates: self.block_updates,
            voxel_data: self.fresh_voxel_data,
            inventory_additions: self.inventory_additions,
            inventory_removals: self.inventory_removals,
        })
    }
}<|MERGE_RESOLUTION|>--- conflicted
+++ resolved
@@ -290,7 +290,6 @@
         let span = error_span!("step", step = self.step);
         let _guard = span.enter();
 
-<<<<<<< HEAD
         for (_entity, blinker) in self.world.query::<&mut Blinker>().iter() {
             blinker.on = !blinker.on;
 
@@ -303,8 +302,6 @@
 
         let mut pending_block_updates: Vec<BlockUpdate> = vec![];
 
-=======
->>>>>>> b95f6939
         // Extend graph structure
         for (_, (position, _)) in self.world.query::<(&mut Position, &mut Character)>().iter() {
             ensure_nearby(&mut self.graph, position, self.cfg.view_distance);
@@ -357,11 +354,8 @@
             }
         }
 
-<<<<<<< HEAD
         let mut pending_blinker_spawns: Vec<(Position, Blinker)> = Vec::new();
-=======
         let mut pending_block_updates: Vec<(Entity, BlockUpdate)> = vec![];
->>>>>>> b95f6939
 
         // Simulate
         for (entity, (position, character, input)) in self
@@ -393,8 +387,7 @@
             }
             self.dirty_nodes.insert(position.node);
         }
-
-<<<<<<< HEAD
+      
         for (position, blinker) in pending_blinker_spawns {
             let id = self.new_id();
             let entity = self.world.spawn((id, position, blinker));
@@ -403,24 +396,8 @@
             self.spawns.push(entity);
             self.dirty_nodes.insert(position.node);
         }
-
-        let mut accepted_block_updates: Vec<BlockUpdate> = vec![];
-
-        for block_update in pending_block_updates.into_iter() {
-            if !self.graph.update_block(&block_update) {
-                tracing::warn!("Block update received from ungenerated chunk");
-            }
-            self.modified_chunks.insert(block_update.chunk_id);
-            self.dirty_voxel_nodes.insert(block_update.chunk_id.node);
-            accepted_block_updates.push(block_update);
-        }
-
-        // Capture state changes for broadcast to clients
-        let mut spawns = Vec::with_capacity(self.spawns.len());
-        for entity in self.spawns.drain(..) {
-=======
+      
         for (entity, block_update) in pending_block_updates {
->>>>>>> b95f6939
             let id = *self.world.get::<&EntityId>(entity).unwrap();
             self.attempt_block_update(id, block_update);
         }
@@ -551,16 +528,14 @@
     if let Ok(x) = world.get::<&Character>(entity) {
         components.push(Component::Character((*x).clone()));
     }
-<<<<<<< HEAD
     if let Ok(x) = world.get::<&Blinker>(entity) {
         components.push(Component::Blinker((*x).clone()));
-=======
+    }
     if let Ok(x) = world.get::<&Inventory>(entity) {
         components.push(Component::Inventory((*x).clone()));
     }
     if let Ok(x) = world.get::<&Material>(entity) {
         components.push(Component::Material(*x));
->>>>>>> b95f6939
     }
     components
 }
