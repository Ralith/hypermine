#![allow(clippy::len_without_is_empty)]

use std::convert::TryFrom;
use std::fmt;
use std::num::NonZeroU32;

use fxhash::FxHashSet;
use lazy_static::lazy_static;
use serde::{Deserialize, Serialize};

use crate::{
    dodeca::{Side, Vertex, SIDE_COUNT, VERTEX_COUNT},
    math,
    proto::Position,
};

/// Graph of the right dodecahedral tiling of H^3
#[derive(Debug, Clone)]
pub struct Graph<N, C> {
    nodes: Vec<Node<N, C>>,
    /// This field stores implicitly added nodes to ensure that they're initialized in the correct
    /// order
    fresh: Vec<NodeId>,
}

impl<N, C> Graph<N, C> {
    pub fn new() -> Self {
        Self {
            nodes: vec![Node::new(None, 0)],
            fresh: vec![NodeId::ROOT],
        }
    }

    #[inline]
    pub fn len(&self) -> u32 {
        self.nodes.len() as u32
    }

    #[inline]
    pub fn contains(&self, node: NodeId) -> bool {
        node.0.get() as usize <= self.nodes.len()
    }

    /// Nodes created since the last call to `clear_fresh`
    #[inline]
    pub fn fresh(&self) -> &[NodeId] {
        &self.fresh
    }

    #[inline]
    pub fn clear_fresh(&mut self) {
        self.fresh.clear();
    }

<<<<<<< HEAD
    /// Node and dodecahedral vertex for this cube based on the node that is canonically
    /// assigned to it, not the node that this function is called with.
    ///
    /// The node incident to a cube with the shortest canonical length is said to be canonically
    /// assigned to that cube.
    ///
    /// Canonical length is defined as a node's distance from the root node.
=======
    /// Node and vertex that the cube around a certain vertex is canonically assigned to.
    ///
    /// Each cube is said to be canonically assigned to the shortest of the nodes it touches.
    ///
    /// A node's length is defined as a its distance from the root node.
>>>>>>> 803ffa6e
    pub fn canonicalize(&self, mut node: NodeId, vertex: Vertex) -> Option<(NodeId, Vertex)> {
        for side in vertex.canonical_sides().iter().cloned() {
            // missing neighbors are always longer
            if let Some(neighbor) = self.neighbor(node, side) {
                if self.length(neighbor) < self.length(node) {
                    node = neighbor;
                }
            }
        }
        Some((node, vertex))
    }

<<<<<<< HEAD
    /// Returns all of the sides between the provided node and its canonically shorter neighbors.
    ///
    /// Canonical length is a node's distance from the root node.
=======
    /// Returns all of the sides between the provided node and its shorter neighbors.
    ///
    /// A node's length is a its distance from the root node.
>>>>>>> 803ffa6e
    pub fn descenders(&self, node: NodeId) -> impl ExactSizeIterator<Item = (Side, NodeId)> {
        let node_length = self.length(node);

        let mut results = [None; 3];
        let mut len = 0;

        for side in Side::iter() {
            // filtering out not-yet-allocated neighbors is fine since
            // they have to be longer than us not to be allocated yet
            if let Some(neighbor_node) = self.neighbor(node, side) {
                if self.length(neighbor_node) < node_length {
                    results[len] = Some((side, neighbor_node));
                    len += 1;
                }
            }
        }

        (0..len).map(move |i| results[i].unwrap())
    }

    /// Compute reflectedness and `start`-relative transforms for all cube-bearing nodes within
    /// `distance` links
    ///
    /// Because we relate nodes to their neighbors with reflection transforms, a flag indicating
    /// whether a given node is reached via an odd number of reflections allows us to render with
    /// correct vertex winding.
    pub fn nearby_cubes(
        &self,
        start: Position,
        distance: f64,
    ) -> Vec<(NodeId, Vertex, bool, na::Matrix4<f32>)> {
        struct PendingNode {
            id: NodeId,
            parity: bool,
            parent_in_range: bool,
            transform: na::Matrix4<f64>,
        }

        let mut result = Vec::new();
        let mut pending = Vec::<PendingNode>::new();
        let mut visited = FxHashSet::<NodeId>::default();
        let start_p = start.local.map(|x| x as f64) * math::origin();

        pending.push(PendingNode {
            id: start.node,
            parity: false,
            parent_in_range: true,
            transform: na::Matrix4::identity(),
        });
        visited.insert(start.node);

        while let Some(current) = pending.pop() {
            let node = &self.nodes[current.id.idx()];
            let current_p = current.transform * math::origin();
            let current_in_range = math::distance(&start_p, &current_p) < distance;

            for v in self.cubes_at(current.id) {
                let v_transform = current.transform * cube_to_node(v);
                if math::distance(&start_p, &(v_transform * math::origin())) < distance {
                    result.push((
                        current.id,
                        v,
                        current.parity ^ CUBE_TO_NODE_DETERMINANT_NEGATIVE[v as usize],
                        na::convert(v_transform),
                    ));
                }
            }

            if !current_in_range && !current.parent_in_range {
                continue;
            }

            for side in Side::iter() {
                let neighbor = match node.neighbors[side as usize] {
                    None => continue,
                    Some(x) => x,
                };
                if visited.contains(&neighbor) {
                    continue;
                }
                pending.push(PendingNode {
                    id: neighbor,
                    parity: !current.parity,
                    parent_in_range: current_in_range,
                    transform: current.transform * side.reflection(),
                });
                visited.insert(neighbor);
            }
        }

        result
    }

    /// Enumerate the vertices of `node` which canonically correspond to cubes
    pub fn cubes_at(&self, node: NodeId) -> impl Iterator<Item = Vertex> {
        let mut exists = [false; 20];
        let node = &self.nodes[node.idx()];
        for v in Vertex::iter() {
            exists[v as usize] = v.canonical_sides().iter().all(|&side| {
                let neighbor = match node.neighbors[side as usize] {
                    None => return true,
                    Some(x) => x,
                };
                self.nodes[neighbor.idx()].length > node.length
            });
        }
        Vertex::iter().filter(move |&i| exists[i as usize])
    }

    /// Ensure all nodes within `distance` links of `start` exist
    pub fn ensure_nearby(&mut self, start: NodeId, distance: u32) {
        let mut pending = Vec::<(NodeId, u32)>::new();
        let mut visited = FxHashSet::<NodeId>::default();

        pending.push((start, 0));
        visited.insert(start);

        while let Some((node, current_distance)) = pending.pop() {
            for side in Side::iter() {
                let neighbor = self.ensure_neighbor(node, side);
                if visited.contains(&neighbor) || current_distance + 1 == distance {
                    continue;
                }
                visited.insert(neighbor);
                pending.push((neighbor, current_distance + 1));
            }
        }
    }

    #[inline]
    pub fn get(&self, node: NodeId) -> &Option<N> {
        &self.nodes[node.idx()].value
    }

    #[inline]
    pub fn get_mut(&mut self, node: NodeId) -> &mut Option<N> {
        &mut self.nodes[node.idx()].value
    }

    #[inline]
    pub fn get_cube(&self, node: NodeId, cube: Vertex) -> &Option<C> {
        &self.nodes[node.idx()].cubes[cube as usize]
    }

    #[inline]
    pub fn get_cube_mut(&mut self, node: NodeId, cube: Vertex) -> &mut Option<C> {
        &mut self.nodes[node.idx()].cubes[cube as usize]
    }

    #[inline]
    pub fn neighbor(&self, node: NodeId, which: Side) -> Option<NodeId> {
        self.nodes[node.idx()].neighbors[which as usize]
    }

    #[inline]
    pub fn length(&self, node: NodeId) -> u32 {
        self.nodes[node.idx()].length
    }

    /// Given a `transform` relative to a `reference` node, computes the node that it's closest to
    /// and the transform that moves it there
    pub fn normalize_transform<T: na::RealField>(
        &self,
        mut reference: NodeId,
        original: &na::Matrix4<T>,
    ) -> (NodeId, na::Matrix4<T>) {
        let mut transform = na::Matrix4::identity();
        let mut location = original * math::origin();
        'outer: loop {
            for side in Side::iter() {
                if !side.faces(&location) {
                    continue;
                }
                reference = match self.neighbor(reference, side) {
                    None => continue,
                    Some(x) => x,
                };
                let mat = na::convert::<_, na::Matrix4<T>>(*side.reflection());
                location = mat * location;
                transform = mat * transform;
                continue 'outer;
            }
            break;
        }
        (reference, transform)
    }

    #[inline]
    pub fn parent(&self, node: NodeId) -> Option<Side> {
        self.nodes[node.idx()].parent_side
    }

    /// Iterate over every node and its parent
    pub fn tree(&self) -> TreeIter<'_, N, C> {
        TreeIter {
            id: NodeId::from_idx(1),
            remaining: &self.nodes[1..],
        }
    }

    pub fn ensure_neighbor(&mut self, node: NodeId, side: Side) -> NodeId {
        let v = &self.nodes[node.idx()];
        if let Some(x) = v.neighbors[side as usize] {
            // Neighbor already exists
            return x;
        }

        let neighbor_is_further = |parent_side| {
            (side != parent_side && !side.adjacent_to(parent_side))
                || !self.is_near_side(v.parent().unwrap(), side)
        };

        // Create a new neighbor
        if v.parent_side.map_or(true, neighbor_is_further) {
            // New neighbor will be further from the origin
            return self.insert_child(node, side);
        }

        // Neighbor is closer to the origin; find it, backfilling if necessary
        let x = self.nodes[v.parent().unwrap().idx()].neighbors[side as usize].unwrap();
        let parent_side = v.parent_side.unwrap();
        let neighbor = self.ensure_neighbor(x, parent_side);
        self.link_neighbors(node, neighbor, side);
        neighbor
    }

    /// Whether `node`'s neighbor along `side` is closer than it to the origin
    fn is_near_side(&self, node: NodeId, side: Side) -> bool {
        let v = &self.nodes[node.idx()];
        v.neighbors[side as usize].map_or(false, |x| self.nodes[x.idx()].length < v.length)
    }

    pub fn insert_child(&mut self, parent: NodeId, side: Side) -> NodeId {
        // Always create shorter nodes first so that self.nodes is always sorted by length, enabling
        // graceful synchronization of the graph
        let shorter_neighbors = self.populate_shorter_neighbors_of_child(parent, side);
        let id = NodeId::from_idx(self.nodes.len());
        let length = self.nodes[parent.idx()].length + 1;
        self.nodes.push(Node::new(Some(side), length));
        self.link_neighbors(id, parent, side);
        for (side, neighbor) in shorter_neighbors {
            self.link_neighbors(id, neighbor, side);
        }
        self.fresh.push(id);
        id
    }

    /// Ensure all shorter neighbors of a not-yet-created child node exist and return them
    fn populate_shorter_neighbors_of_child(
        &mut self,
        parent: NodeId,
        parent_side: Side,
    ) -> impl Iterator<Item = (Side, NodeId)> {
        let mut neighbors = [None; 3]; // Maximum number of shorter neighbors is 3
        let mut count = 0;
        for neighbor_side in Side::iter() {
            if neighbor_side == parent_side
                || !neighbor_side.adjacent_to(parent_side)
                || !self.is_near_side(parent, neighbor_side)
            {
                continue;
            }
            let x = self.nodes[parent.idx()].neighbors[neighbor_side as usize].unwrap();
            let neighbor = self.ensure_neighbor(x, parent_side);
            neighbors[count] = Some((neighbor_side, neighbor));
            count += 1;
        }
        (0..3).filter_map(move |i| neighbors[i])
    }

    /// Register `a` and `b` as adjacent along `side`
    fn link_neighbors(&mut self, a: NodeId, b: NodeId, side: Side) {
        debug_assert!(
            self.nodes[a.idx()].neighbors[side as usize].is_none()
                && self.nodes[b.idx()].neighbors[side as usize].is_none()
        );
        self.nodes[a.idx()].neighbors[side as usize] = Some(b);
        self.nodes[b.idx()].neighbors[side as usize] = Some(a);
    }
}

impl<N, C> Default for Graph<N, C> {
    fn default() -> Self {
        Self::new()
    }
}

#[derive(Copy, Clone, Eq, PartialEq, Hash, Serialize, Deserialize)]
pub struct NodeId(NonZeroU32);

impl NodeId {
    pub const ROOT: Self = Self(unsafe { NonZeroU32::new_unchecked(1) });

    fn from_idx(x: usize) -> Self {
        Self(NonZeroU32::new(u32::try_from(x + 1).expect("graph grew too large")).unwrap())
    }

    fn idx(self) -> usize {
        (self.0.get() - 1) as usize
    }
}

impl From<NodeId> for u32 {
    fn from(x: NodeId) -> u32 {
        x.0.get() - 1
    }
}

impl fmt::Debug for NodeId {
    fn fmt(&self, f: &mut fmt::Formatter<'_>) -> fmt::Result {
        (self.0.get() - 1).fmt(f)
    }
}

#[derive(Debug, Clone)]
struct Node<N, C> {
    value: Option<N>,
    cubes: [Option<C>; VERTEX_COUNT],
    parent_side: Option<Side>,
    /// Distance to origin via parents
    length: u32,
    neighbors: [Option<NodeId>; SIDE_COUNT],
}

impl<N, C> Node<N, C> {
    fn new(parent_side: Option<Side>, length: u32) -> Self {
        Self {
            value: None,
            cubes: Default::default(),
            parent_side,
            length,
            neighbors: [None; SIDE_COUNT],
        }
    }

    fn parent(&self) -> Option<NodeId> {
        Some(self.neighbors[self.parent_side? as usize].expect("parent edge unpopulated"))
    }
}

fn cube_to_node(v: Vertex) -> na::Matrix4<f64> {
    let origin = na::Vector4::new(0.0, 0.0, 0.0, 1.0);
    let [a, b, c] = v.canonical_sides();
    na::Matrix4::from_columns(&[
        a.reflection().column(3) - origin,
        b.reflection().column(3) - origin,
        c.reflection().column(3) - origin,
        origin,
    ])
}

lazy_static! {
    /// Whether the determinant of the cube-to-node transform is negative
    static ref CUBE_TO_NODE_DETERMINANT_NEGATIVE: [bool; VERTEX_COUNT] = {
        let mut result = [false; VERTEX_COUNT];

        for v in Vertex::iter() {
            result[v as usize] = math::parity(&cube_to_node(v));
        }

        result
    };
}

pub struct TreeIter<'a, N, C> {
    id: NodeId,
    remaining: &'a [Node<N, C>],
}

impl<N, C> Iterator for TreeIter<'_, N, C> {
    type Item = (Side, NodeId);

    fn next(&mut self) -> Option<Self::Item> {
        let (node, rest) = self.remaining.split_first()?;
        self.remaining = rest;
        self.id = NodeId::from_idx(self.id.idx() + 1);
        let side = node.parent_side.unwrap();
        Some((side, node.neighbors[side as usize].unwrap()))
    }
}

#[cfg(test)]
mod tests {
    use super::*;
    use approx::*;

    #[test]
    fn parent_child_relationships() {
        let mut graph = Graph::<(), ()>::default();
        assert_eq!(graph.len(), 1);
        let a = graph.ensure_neighbor(NodeId::ROOT, Side::A);
        assert_eq!(graph.len(), 2);
        let a2 = graph.ensure_neighbor(NodeId::ROOT, Side::A);
        assert_eq!(graph.len(), 2);
        assert_eq!(a, a2);
        assert_eq!(graph.ensure_neighbor(a, Side::A), NodeId::ROOT);
        assert_eq!(graph.nodes[a.idx()].length, 1);
        let b = graph.ensure_neighbor(NodeId::ROOT, Side::B);
        assert_eq!(graph.len(), 3);
        assert_eq!(graph.ensure_neighbor(b, Side::B), NodeId::ROOT);
        let c = graph.ensure_neighbor(a, Side::C);
        assert!(graph.len() > 4);
        assert_eq!(graph.ensure_neighbor(c, Side::C), a);
        assert_eq!(graph.nodes[c.idx()].length, 2);
    }

    #[test]
    fn children_have_common_neighbor() {
        let mut graph = Graph::<(), ()>::default();
        let a = graph.ensure_neighbor(NodeId::ROOT, Side::A);
        let b = graph.ensure_neighbor(NodeId::ROOT, Side::B);
        let a_neighbors = Side::iter()
            .map(|side| graph.ensure_neighbor(a, side))
            .collect::<Vec<_>>();
        let b_neighbors = Side::iter()
            .map(|side| graph.ensure_neighbor(b, side))
            .collect::<Vec<_>>();
        let common = a_neighbors
            .iter()
            .cloned()
            .filter(|x| b_neighbors.contains(x))
            .collect::<Vec<_>>();

        assert_eq!(
            common.len(),
            2,
            "both the root and some other node are common neighbors"
        );
        assert!(common.contains(&NodeId::ROOT));
        let other = common.iter().cloned().find(|&x| x != NodeId::ROOT).unwrap();
        assert_eq!(graph.nodes[other.idx()].length, 2);
    }

    #[test]
    fn normalize_transform() {
        let mut graph = Graph::<(), ()>::default();
        let a = graph.ensure_neighbor(NodeId::ROOT, Side::A);
        {
            let (node, xf) =
                graph.normalize_transform::<f32>(NodeId::ROOT, &na::Matrix4::identity());
            assert_eq!(node, NodeId::ROOT);
            assert_abs_diff_eq!(xf, na::Matrix4::identity(), epsilon = 1e-5);
        }
        {
            let (node, xf) = graph.normalize_transform(NodeId::ROOT, Side::A.reflection());
            assert_eq!(node, a);
            assert_abs_diff_eq!(xf, Side::A.reflection(), epsilon = 1e-5);
        }
    }

    #[test]
    fn rebuild_from_tree() {
        let mut a = Graph::<(), ()>::default();
        a.ensure_nearby(NodeId::ROOT, 3);
        let mut b = Graph::<(), ()>::default();
        for (side, parent) in a.tree() {
            b.insert_child(parent, side);
        }
        assert_eq!(a.nodes.len(), b.nodes.len());
        for (a, b) in a.nodes.iter().zip(b.nodes.iter()) {
            assert_eq!(a.parent_side, b.parent_side);
            if let Some(side) = a.parent_side {
                assert_eq!(a.neighbors[side as usize], b.neighbors[side as usize]);
            }
        }
    }
}<|MERGE_RESOLUTION|>--- conflicted
+++ resolved
@@ -52,21 +52,11 @@
         self.fresh.clear();
     }
 
-<<<<<<< HEAD
-    /// Node and dodecahedral vertex for this cube based on the node that is canonically
-    /// assigned to it, not the node that this function is called with.
-    ///
-    /// The node incident to a cube with the shortest canonical length is said to be canonically
-    /// assigned to that cube.
-    ///
-    /// Canonical length is defined as a node's distance from the root node.
-=======
     /// Node and vertex that the cube around a certain vertex is canonically assigned to.
     ///
     /// Each cube is said to be canonically assigned to the shortest of the nodes it touches.
     ///
     /// A node's length is defined as a its distance from the root node.
->>>>>>> 803ffa6e
     pub fn canonicalize(&self, mut node: NodeId, vertex: Vertex) -> Option<(NodeId, Vertex)> {
         for side in vertex.canonical_sides().iter().cloned() {
             // missing neighbors are always longer
@@ -79,15 +69,9 @@
         Some((node, vertex))
     }
 
-<<<<<<< HEAD
-    /// Returns all of the sides between the provided node and its canonically shorter neighbors.
-    ///
-    /// Canonical length is a node's distance from the root node.
-=======
     /// Returns all of the sides between the provided node and its shorter neighbors.
     ///
     /// A node's length is a its distance from the root node.
->>>>>>> 803ffa6e
     pub fn descenders(&self, node: NodeId) -> impl ExactSizeIterator<Item = (Side, NodeId)> {
         let node_length = self.length(node);
 
