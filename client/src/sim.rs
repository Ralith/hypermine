use std::{sync::Arc, time::Duration};

use fxhash::FxHashMap;
use hecs::Entity;
use tracing::{error, trace};

use crate::{graphics::lru_table::SlotId, net, worldgen::NodeState, Config, Net};
use common::{
    dodeca,
    graph::{Graph, NodeId},
    proto::{self, Command, Position},
    world::{Material, SUBDIVISION_FACTOR},
    EntityId, Step,
};

<<<<<<< HEAD
pub type DualGraph = Graph<NodeState, Cube>;
=======
type DualGraph = Graph<NodeState, Cube>;
>>>>>>> 805241c8

/// Game state
pub struct Sim {
    cfg: Arc<Config>,
    net: Net,

    // World state
    entity_ids: FxHashMap<EntityId, Entity>,
    world: hecs::World,
<<<<<<< HEAD
=======
    pub graph: DualGraph,
>>>>>>> 805241c8
    local_character: Option<EntityId>,
    orientation: na::UnitQuaternion<f32>,
    step: Option<Step>,
    pub graph: DualGraph,

    // Input state
    since_input_sent: Duration,
    velocity: na::Vector3<f32>,
}

impl Sim {
    pub fn new(net: Net, cfg: Arc<Config>) -> Self {
        Self {
            cfg,
            net,

            graph: {
                let mut g = Graph::new();
                populate_node(&mut g, NodeId::ROOT);
                for v in dodeca::Vertex::iter() {
                    populate_cube(&mut g, NodeId::ROOT, v);
                }
                g
            },
            entity_ids: FxHashMap::default(),
            world: hecs::World::new(),
            local_character: None,
            orientation: na::one(),
            step: None,

            since_input_sent: Duration::new(0, 0),
            velocity: na::zero(),
        }
    }

    pub fn rotate(&mut self, delta: &na::UnitQuaternion<f32>) {
        self.orientation *= delta;
    }

    pub fn velocity(&mut self, v: na::Vector3<f32>) {
        self.velocity = v;
    }

    pub fn step(&mut self, dt: Duration) {
        while let Ok(msg) = self.net.incoming.try_recv() {
            self.handle_net(msg);
        }

        self.since_input_sent += dt;
        if self.since_input_sent > Duration::from_secs(1) / (self.cfg.input_send_rate as u32) {
            self.send_input();
            self.since_input_sent = Duration::new(0, 0);
        }
    }

    fn handle_net(&mut self, msg: net::Message) {
        use net::Message::*;
        match msg {
            ConnectionLost(e) => {
                error!("connection lost: {}", e);
            }
            Hello(msg) => {
                self.local_character = Some(msg.character);
            }
            Spawns(msg) => self.handle_spawns(msg),
            StateDelta(msg) => {
                self.step = self.step.max(Some(msg.step));
                for &(id, new_pos) in &msg.positions {
                    match self.entity_ids.get(&id) {
                        None => error!(%id, "position update for unknown entity"),
                        Some(&entity) => match self.world.get_mut::<Position>(entity) {
                            Ok(mut pos) => {
                                *pos = new_pos;
                            }
                            Err(e) => error!(%id, "position update for unpositioned entity: {}", e),
                        },
                    }
                }
            }
        }
    }

    fn handle_spawns(&mut self, msg: proto::Spawns) {
        self.step = self.step.max(Some(msg.step));
        let mut builder = hecs::EntityBuilder::new();
        for &(id, ref components) in &msg.spawns {
            trace!(%id, "spawning entity");
            builder.add(id);
            for component in components {
                use common::proto::Component::*;
                match *component {
                    Character(_) => {}
                    Position(x) => {
                        builder.add(x);
                    }
                }
            }
            let entity = self.world.spawn(builder.build());
            if let Some(x) = self.entity_ids.insert(id, entity) {
                let _ = self.world.despawn(x);
                error!(%id, "id collision");
            }
        }
        for &id in &msg.despawns {
            match self.entity_ids.get(&id) {
                Some(&entity) => self.destroy(entity),
                None => error!(%id, "despawned unknown entity"),
            }
        }
        if !msg.nodes.is_empty() {
            trace!(count = msg.nodes.len(), "adding nodes");
        }
        for node in &msg.nodes {
            self.graph.insert_child(node.parent, node.side);
        }
        populate_fresh_nodes(&mut self.graph);
    }

    fn send_input(&mut self) {
        if let Some(&entity) = self.local_character.and_then(|id| self.entity_ids.get(&id)) {
            let pos = *self.world.get::<Position>(entity).unwrap();
            // Any failure here will be better handled in ConnectionLost above on the next call
            let _ = self.net.outgoing.send(Command {
                step: self.step.unwrap(),
                node: pos.node,
                orientation: self.orientation,
                velocity: self.orientation * self.velocity,
            });
        }
    }

    pub fn view(&self) -> Position {
        if let Some(&entity) = self.local_character.and_then(|id| self.entity_ids.get(&id)) {
            let mut pos = *self.world.get::<Position>(entity).unwrap();
            pos.local *= self.orientation.to_homogeneous();
            pos
        } else {
            Position {
                node: NodeId::ROOT,
                local: na::Matrix4::identity(),
            }
        }
    }

    fn destroy(&mut self, entity: Entity) {
        let id = *self.world.get::<EntityId>(entity).unwrap();
        self.entity_ids.remove(&id);
        self.world
            .despawn(entity)
            .expect("destroyed nonexistent entity");
    }
}

pub struct Cube {
    pub surface: Option<SlotId>,
    pub voxels: VoxelData,
}

#[derive(PartialEq)]
pub enum VoxelData {
    Uninitialized,
    Solid(Material),
    Dense(Box<[Material]>),
}
impl VoxelData {
    pub fn data_mut(&mut self) -> &mut [Material] {
        match self {
            VoxelData::Dense(d) => d,
            _ => {
                *self = VoxelData::Dense(self.data());
                self.data_mut()
            }
        }
    }
    pub fn data(&self) -> Box<[Material]> {
        match self {
            VoxelData::Dense(d) => Box::clone(d),
            VoxelData::Solid(mat) => (0..(SUBDIVISION_FACTOR + 2).pow(3))
                .map(|_| *mat)
                .collect::<Vec<_>>()
                .into_boxed_slice(),
            VoxelData::Uninitialized => VoxelData::Solid(Material::Void).data(),
        }
    }
}

fn populate_fresh_nodes(graph: &mut DualGraph) {
    let fresh = graph.fresh().to_vec();
    graph.clear_fresh();
    for &node in &fresh {
        populate_node(graph, node);
    }
    for &node in &fresh {
<<<<<<< HEAD
        let mut d = graph.descenders(node).map(|(side, _node)| side);
        // If all of a node's neighbors are loaded, it will have three descenders
        if let (Some(a), Some(b), Some(c)) = (d.next(), d.next(), d.next()) {
            let vert = dodeca::Vertex::from_sides(a, b, c).unwrap();
            let (node, _) = graph.canonicalize(node, vert).unwrap();
            populate_cube(graph, node, vert);
=======
        for cube in graph.cubes_at(node) {
            populate_cube(graph, node, cube);
>>>>>>> 805241c8
        }
    }
    graph.clear_fresh();
}

fn populate_node(graph: &mut DualGraph, node: NodeId) {
    *graph.get_mut(node) = graph
        .parent(node)
        .and_then(|i| {
<<<<<<< HEAD
            let parent_state = graph.get(graph.neighbor(node, i)?).as_ref()?;
            Some(parent_state.child(graph, node, i))
=======
            let parent_state = (*graph.get(graph.neighbor(node, i)?))?;
            Some(parent_state.child(i))
>>>>>>> 805241c8
        })
        .or(Some(NodeState::ROOT));
}

fn populate_cube(graph: &mut DualGraph, node: NodeId, cube: dodeca::Vertex) {
    // find the state of all nodes incident to this cube
<<<<<<< HEAD
    let mut voxels = VoxelData::Uninitialized;
    for ([x, y, z], path) in cube.dual_vertices() {
        let state = graph
            .get(path.fold(node, |node, side| graph.neighbor(node, side).unwrap()))
            .as_ref()
            .unwrap();
=======
    let node_state = graph.get(node).unwrap();
    let mut voxels = VoxelData::Uninitialized;
    for ([x, y, z], path) in cube.dual_vertices() {
        let state = path.fold(node_state, |state, side| state.child(side));
>>>>>>> 805241c8
        let subchunk_offset = na::Vector3::new(x as usize, y as usize, z as usize);
        state.write_chunk(&mut voxels, subchunk_offset);
    }
    *graph.get_cube_mut(node, cube) = Some(Cube {
        surface: None,
        voxels,
    });
}<|MERGE_RESOLUTION|>--- conflicted
+++ resolved
@@ -13,11 +13,7 @@
     EntityId, Step,
 };
 
-<<<<<<< HEAD
 pub type DualGraph = Graph<NodeState, Cube>;
-=======
-type DualGraph = Graph<NodeState, Cube>;
->>>>>>> 805241c8
 
 /// Game state
 pub struct Sim {
@@ -25,16 +21,12 @@
     net: Net,
 
     // World state
+    pub graph: DualGraph,
     entity_ids: FxHashMap<EntityId, Entity>,
     world: hecs::World,
-<<<<<<< HEAD
-=======
-    pub graph: DualGraph,
->>>>>>> 805241c8
     local_character: Option<EntityId>,
     orientation: na::UnitQuaternion<f32>,
     step: Option<Step>,
-    pub graph: DualGraph,
 
     // Input state
     since_input_sent: Duration,
@@ -47,14 +39,7 @@
             cfg,
             net,
 
-            graph: {
-                let mut g = Graph::new();
-                populate_node(&mut g, NodeId::ROOT);
-                for v in dodeca::Vertex::iter() {
-                    populate_cube(&mut g, NodeId::ROOT, v);
-                }
-                g
-            },
+            graph: Graph::new(),
             entity_ids: FxHashMap::default(),
             world: hecs::World::new(),
             local_character: None,
@@ -224,17 +209,12 @@
         populate_node(graph, node);
     }
     for &node in &fresh {
-<<<<<<< HEAD
         let mut d = graph.descenders(node).map(|(side, _node)| side);
         // If all of a node's neighbors are loaded, it will have three descenders
         if let (Some(a), Some(b), Some(c)) = (d.next(), d.next(), d.next()) {
             let vert = dodeca::Vertex::from_sides(a, b, c).unwrap();
             let (node, _) = graph.canonicalize(node, vert).unwrap();
             populate_cube(graph, node, vert);
-=======
-        for cube in graph.cubes_at(node) {
-            populate_cube(graph, node, cube);
->>>>>>> 805241c8
         }
     }
     graph.clear_fresh();
@@ -244,32 +224,20 @@
     *graph.get_mut(node) = graph
         .parent(node)
         .and_then(|i| {
-<<<<<<< HEAD
             let parent_state = graph.get(graph.neighbor(node, i)?).as_ref()?;
             Some(parent_state.child(graph, node, i))
-=======
-            let parent_state = (*graph.get(graph.neighbor(node, i)?))?;
-            Some(parent_state.child(i))
->>>>>>> 805241c8
         })
         .or(Some(NodeState::ROOT));
 }
 
 fn populate_cube(graph: &mut DualGraph, node: NodeId, cube: dodeca::Vertex) {
     // find the state of all nodes incident to this cube
-<<<<<<< HEAD
     let mut voxels = VoxelData::Uninitialized;
     for ([x, y, z], path) in cube.dual_vertices() {
         let state = graph
             .get(path.fold(node, |node, side| graph.neighbor(node, side).unwrap()))
             .as_ref()
             .unwrap();
-=======
-    let node_state = graph.get(node).unwrap();
-    let mut voxels = VoxelData::Uninitialized;
-    for ([x, y, z], path) in cube.dual_vertices() {
-        let state = path.fold(node_state, |state, side| state.child(side));
->>>>>>> 805241c8
         let subchunk_offset = na::Vector3::new(x as usize, y as usize, z as usize);
         state.write_chunk(&mut voxels, subchunk_offset);
     }
