[package]
name = "client"
version = "0.1.0"
authors = ["Benjamin Saunders <ben.e.saunders@gmail.com>"]
edition = "2018"
publish = false
license = "Apache-2.0 OR Zlib"

# See more keys and their definitions at https://doc.rust-lang.org/cargo/reference/manifest.html

[dependencies]
common = { path = "../common" }
server = { path = "../server" }
tracing = "0.1.10"
tracing-subscriber = "0.2"
ash = "0.29"
lahar = { git = "https://github.com/Ralith/lahar", rev = "b70cecccd000c4cdf3d654b65fa339c59a6fb416" }
winit = "0.22"
ash-window = "0.1.0"
directories = "2.0.2"
vk-shader-macros = "0.2.2"
na = { package = "nalgebra", version = "0.19" }
tokio = { version = "0.2", features = ["rt-threaded", "sync", "macros"] }
png = "0.15.2"
anyhow = "1.0.26"
whoami = "0.7.0"
serde = { version = "1.0.104", features = ["derive", "rc"] }
toml = "0.5.5"
fxhash = "0.2.1"
downcast-rs = "1.1.1"
quinn = { git = "https://github.com/djc/quinn", rev = "6f1d361dbf0c5d7818a26d9a3db29144f56030c4" }
futures-util = "0.3.1"
rustls = { version = "0.17.0", features = ["dangerous_configuration"] }
webpki = "0.21.0"
hecs = "0.2.9"
rcgen = { version = "0.7.0", default-features = false }
<<<<<<< HEAD
approx = "0.3.2"
=======

[features]
default = ["use-repo-assets"]
use-repo-assets = []
>>>>>>> cf76149b
<|MERGE_RESOLUTION|>--- conflicted
+++ resolved
@@ -34,11 +34,8 @@
 webpki = "0.21.0"
 hecs = "0.2.9"
 rcgen = { version = "0.7.0", default-features = false }
-<<<<<<< HEAD
 approx = "0.3.2"
-=======
 
 [features]
 default = ["use-repo-assets"]
-use-repo-assets = []
->>>>>>> cf76149b
+use-repo-assets = []